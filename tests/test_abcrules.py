--- conflicted
+++ resolved
@@ -19,12 +19,8 @@
     "pulp-cbc": [pytest.mark.pulp, pytest.mark.pulpcbc],
     "ortools-cp": [pytest.mark.ortools],
     "mip-cbc": [pytest.mark.mip, pytest.mark.mipcbc],
-<<<<<<< HEAD
     # "mip-gurobi": [pytest.mark.mip, pytest.mark.mipgurobi],
-=======
-    "mip-gurobi": [pytest.mark.mip, pytest.mark.mipgurobi],
     "nx-max-flow": [pytest.mark.networkx],
->>>>>>> 1a521037
     "brute-force": [],
     "branch-and-bound": [],
     "standard": [],
@@ -1674,14 +1670,6 @@
         if algorithm in [
             "gurobi",
             "pulp-highs",
-<<<<<<< HEAD
-            "pulp-cbc",
-            "ortools-cp",
-            "mip-cbc",
-            "fastest",
-        ]:
-            return  # ILP solvers do not guarantee a specific solution
-=======
             "ortools-cp",
             "mip-cbc",
             "mip-gurobi",
@@ -1689,7 +1677,6 @@
             "nx-max-flow",
         ]:
             return  # ILP solvers do not guarantee a specific solution, and so does nx-max-flow
->>>>>>> 1a521037
         if rule_id in ["rsd"]:
             return  # RSD is randomized
         committees = abcrules.compute(
@@ -1721,14 +1708,6 @@
     if algorithm in [
         "gurobi",
         "pulp-highs",
-<<<<<<< HEAD
-        "pulp-cbc",
-        "ortools-cp",
-        "mip-cbc",
-        "fastest",
-    ]:
-        return  # ILP solvers do not guarantee a specific solution
-=======
         "ortools-cp",
         "mip-cbc",
         "mip-gurobi",
@@ -1736,7 +1715,6 @@
         "nx-max-flow",
     ]:
         return  # ILP solvers do not guarantee a specific solution and so does nx-max-flow
->>>>>>> 1a521037
     if rule_id in ["rsd"]:
         return  # RSD is randomized
     committees = abcrules.compute(
